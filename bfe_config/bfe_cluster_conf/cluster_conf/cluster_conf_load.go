// Copyright (c) 2019 The BFE Authors.
//
// Licensed under the Apache License, Version 2.0 (the "License");
// you may not use this file except in compliance with the License.
// You may obtain a copy of the License at
//
//     http://www.apache.org/licenses/LICENSE-2.0
//
// Unless required by applicable law or agreed to in writing, software
// distributed under the License is distributed on an "AS IS" BASIS,
// WITHOUT WARRANTIES OR CONDITIONS OF ANY KIND, either express or implied.
// See the License for the specific language governing permissions and
// limitations under the License.

// load cluster conf from json file

package cluster_conf

import (
	"errors"
	"fmt"
	"os"
	"strings"
)

import (
<<<<<<< HEAD
	"github.com/bfenetworks/bfe/bfe_util/json"
=======
	jsoniter "github.com/json-iterator/go"
>>>>>>> 0778b727
)

// RetryLevels
const (
	RetryConnect = 0 // retry if connect backend fail
	RetryGet     = 1 // retry if forward GET request fail (plus RetryConnect)
)

// HashStrategy for subcluster-level load balance (GSLB).
// Note:
//  - CLIENTID is a special request header which represents a unique client,
//    eg. baidu id, passport id, device id etc.
const (
	ClientIdOnly      = iota // use CLIENTID to hash
	ClientIpOnly             // use CLIENTIP to hash
	ClientIdPreferred        // use CLIENTID to hash, otherwise use CLIENTIP
)

// BALANCE_MODE used for GslbBasicConf.
const (
	BalanceModeWrr = "WRR" // weighted round robin
	BalanceModeWlc = "WLC" // weighted least connection
)

const (
	// AnyStatusCode is a special status code used in health-check.
	// If AnyStatusCode is used, any status code is acceptd for health-check response.
	AnyStatusCode = 0
)

// BackendCheck is conf of backend check
type BackendCheck struct {
	Schem         *string // protocol for health check (HTTP/TCP)
	Uri           *string // uri used in health check
	Host          *string // if check request use special host header
	StatusCode    *int    // default value is 200
	FailNum       *int    // unhealthy threshold (consecutive failures of check request)
	SuccNum       *int    // healthy threshold (consecutive successes of normal request)
	CheckTimeout  *int    // timeout for health check, in ms
	CheckInterval *int    // interval of health check, in ms
}

// BackendBasic is conf of backend basic
type BackendBasic struct {
	TimeoutConnSrv        *int // timeout for connect backend, in ms
	TimeoutResponseHeader *int // timeout for read header from backend, in ms
	MaxIdleConnsPerHost   *int // max idle conns for each backend
	RetryLevel            *int // retry level if request fail
}

type HashConf struct {
	// HashStrategy is hash strategy for subcluster-level load balance.
	// ClientIdOnly, ClientIpOnly, ClientIdPreferred.
	HashStrategy *int

	// HashHeader is an optional request header which represents a unique client.
	// format for speicial cookie header is "Cookie:Key".
	// eg, Dueros-Device-Id, Cookie:BAIDUID, Cookie:PASSPORTID, etc
	HashHeader *string

	// SessionSticky enable sticky session (ensures that all requests
	// from the user during the session are sent to the same backend)
	SessionSticky *bool
}

// GslbBasicConf is basic conf for Gslb
type GslbBasicConf struct {
	CrossRetry *int // retry cross sub clusters
	RetryMax   *int // inner cluster retry
	HashConf   *HashConf

	BalanceMode *string // balanceMode, default WRR
}

// ClusterBasicConf is basic conf for cluster.
type ClusterBasicConf struct {
	TimeoutReadClient      *int // timeout for read client body in ms
	TimeoutWriteClient     *int // timeout for write response to client
	TimeoutReadClientAgain *int // timeout for read client again in ms

	ReqWriteBufferSize  *int  // write buffer size for request in byte
	ReqFlushInterval    *int  // interval to flush request in ms. if zero, disable periodic flush
	ResFlushInterval    *int  // interval to flush response in ms. if zero, disable periodic flush
	CancelOnClientClose *bool // cancel blocking operation on server if client connection disconnected

	ClusterProtocol *string // backend procotol
}

// ClusterConf is conf of cluster.
type ClusterConf struct {
	BackendConf  *BackendBasic     // backend's basic conf
	CheckConf    *BackendCheck     // how to check backend
	GslbBasic    *GslbBasicConf    // gslb basic conf for cluster
	ClusterBasic *ClusterBasicConf // basic conf for cluster

	FCGIConf        *ClusterFCGIConf
	ClusterProtocol *string
}

// ClusterFCGIConf is conf for fast cgi cluster
type ClusterFCGIConf struct {
	EnvVars map[string]string // the vars which will send to backend
	Root    string            // the server root
}

type ClusterToConf map[string]ClusterConf

// BfeClusterConf is conf of all bfe cluster.
type BfeClusterConf struct {
	Version *string // version of config
	Config  *ClusterToConf
}

// BackendBasicCheck check BackendBasic config.
func BackendBasicCheck(conf *BackendBasic) error {
	if conf.TimeoutConnSrv == nil {
		defaultTimeConnSrv := 2000
		conf.TimeoutConnSrv = &defaultTimeConnSrv
	}

	if conf.TimeoutResponseHeader == nil {
		defaultTimeoutResponseHeader := 60000
		conf.TimeoutResponseHeader = &defaultTimeoutResponseHeader
	}

	if conf.MaxIdleConnsPerHost == nil {
		defaultIdle := 2
		conf.MaxIdleConnsPerHost = &defaultIdle
	}

	if conf.RetryLevel == nil {
		retryLevel := RetryConnect
		conf.RetryLevel = &retryLevel
	}

	return nil
}

// checkStatusCode checks status code
func checkStatusCode(statusCode int) error {
	// Note: meaning for status code
	//  - 100~599: for status code of that value
	//  - 0b00001: for 1xx; 0b00010: for 2xx; ... ; 0b10000: for 5xx
	//  - 0b00110: for 2xx or 3xx
	//  - 0: for any status code

	// normal status code
	if statusCode >= 100 && statusCode <= 599 {
		return nil
	}

	// special status code
	if statusCode >= 0 && statusCode <= 31 {
		return nil
	}

	return errors.New("status code should be 100~599 (normal), 0~31 (special)")
}

// convertStatusCode convert status code to string
func convertStatusCode(statusCode int) string {
	// normal status code
	if statusCode >= 100 && statusCode <= 599 {
		return fmt.Sprintf("%d", statusCode)
	}

	// any status code
	if statusCode == AnyStatusCode {
		return "ANY"
	}

	// wildcard status code
	if statusCode >= 1 && statusCode <= 31 {
		var codeStr string
		for i := 0; i < 5; i++ {
			if statusCode>>uint(i)&1 != 0 {
				codeStr += fmt.Sprintf("%dXX ", i+1)
			}
		}
		return codeStr
	}

	return fmt.Sprintf("INVALID %d", statusCode)
}

func MatchStatusCode(statusCodeGet int, statusCodeExpect int) (bool, error) {
	// for normal status code
	if statusCodeExpect >= 100 && statusCodeExpect <= 599 {
		if statusCodeGet == statusCodeExpect {
			return true, nil
		}
	}

	// for any status code
	if statusCodeExpect == AnyStatusCode {
		return true, nil
	}

	// for wildcard status code
	if statusCodeExpect >= 1 && statusCodeExpect <= 31 {
		statusCodeWildcard := 1 << uint(statusCodeGet/100-1) // eg. 2xx is 0b00010, 3xx is 0b00100
		if statusCodeExpect&statusCodeWildcard != 0 {
			return true, nil
		}
	}

	return false, fmt.Errorf("response statusCode[%d], while expect[%s]",
		statusCodeGet, convertStatusCode(statusCodeExpect))
}

// BackendCheckCheck check BackendCheck config.
func BackendCheckCheck(conf *BackendCheck) error {
	if conf.Schem == nil {
		// set default schem to http
		schem := "http"
		conf.Schem = &schem
	}

	if conf.Uri == nil {
		uri := "/health_check"
		conf.Uri = &uri
	}

	if conf.Host == nil {
		host := ""
		conf.Host = &host
	}

	if conf.StatusCode == nil {
		statusCode := 0
		conf.StatusCode = &statusCode
	}

	if conf.FailNum == nil {
		failNum := 5
		conf.FailNum = &failNum
	}

	if conf.CheckInterval == nil {
		checkInterval := 1000
		conf.CheckInterval = &checkInterval
	}

	if conf.SuccNum == nil {
		succNum := 1
		conf.SuccNum = &succNum
	}

	if *conf.Schem != "http" && *conf.Schem != "tcp" {
		return errors.New("schem for BackendCheck should be http/tcp")
	}

	if *conf.Schem == "http" {
		if !strings.HasPrefix(*conf.Uri, "/") {
			return errors.New("Uri should be start with '/'")
		}

		if err := checkStatusCode(*conf.StatusCode); err != nil {
			return err
		}
	}

	if *conf.SuccNum < 1 {
		return errors.New("SuccNum should be bigger than 0")
	}

	return nil
}

// GslbBasicConfCheck check GslbBasicConf config.
func GslbBasicConfCheck(conf *GslbBasicConf) error {
	if conf.CrossRetry == nil {
		defaultCrossRetry := 0
		conf.CrossRetry = &defaultCrossRetry
	}

	if conf.RetryMax == nil {
		defaultRetryMax := 2
		conf.RetryMax = &defaultRetryMax
	}

	if conf.HashConf == nil {
		conf.HashConf = &HashConf{}
	}

	if conf.BalanceMode == nil {
		defaultBalMode := BalanceModeWrr
		conf.BalanceMode = &defaultBalMode
	}

	if err := HashConfCheck(conf.HashConf); err != nil {
		return err
	}

	// check balanceMode
	*conf.BalanceMode = strings.ToUpper(*conf.BalanceMode)
	switch *conf.BalanceMode {
	case BalanceModeWrr:
	case BalanceModeWlc:
	default:
		return fmt.Errorf("unsupport bal mode %s", *conf.BalanceMode)
	}

	return nil
}

// HashConfCheck check HashConf config.
func HashConfCheck(conf *HashConf) error {
	if conf.HashStrategy == nil {
		defaultStrategy := ClientIpOnly
		conf.HashStrategy = &defaultStrategy
	}

	if conf.SessionSticky == nil {
		defaultSessionSticky := false
		conf.SessionSticky = &defaultSessionSticky
	}

	if *conf.HashStrategy != ClientIdOnly &&
		*conf.HashStrategy != ClientIpOnly && *conf.HashStrategy != ClientIdPreferred {
		return fmt.Errorf("HashStrategy[%d] must be [%d], [%d] or [%d]",
			*conf.HashStrategy, ClientIdOnly, ClientIpOnly, ClientIdPreferred)
	}
	if *conf.HashStrategy == ClientIdOnly || *conf.HashStrategy == ClientIdPreferred {
		if conf.HashHeader == nil || len(*conf.HashHeader) == 0 {
			return errors.New("no HashHeader")
		}
		if cookieKey, ok := GetCookieKey(*conf.HashHeader); ok && len(cookieKey) == 0 {
			return errors.New("invalid HashHeader")
		}
	}

	return nil
}

// ClusterBasicConfCheck check ClusterBasicConf.
func ClusterBasicConfCheck(conf *ClusterBasicConf) error {
	if conf.TimeoutReadClient == nil {
		timeoutReadClient := 30000
		conf.TimeoutReadClient = &timeoutReadClient
	}

	if conf.TimeoutWriteClient == nil {
		timoutWriteClient := 60000
		conf.TimeoutWriteClient = &timoutWriteClient
	}

	if conf.TimeoutReadClientAgain == nil {
		timeoutReadClientAgain := 60000
		conf.TimeoutReadClientAgain = &timeoutReadClientAgain
	}

	if conf.ReqWriteBufferSize == nil {
		reqWriteBufferSize := 512
		conf.ReqWriteBufferSize = &reqWriteBufferSize
	}

	if conf.ReqFlushInterval == nil {
		reqFlushInterval := 0
		conf.ReqFlushInterval = &reqFlushInterval
	}

	if conf.ResFlushInterval == nil {
		resFlushInterval := -1
		conf.ResFlushInterval = &resFlushInterval
	}

	if conf.CancelOnClientClose == nil {
		cancelOnClientClose := false
		conf.CancelOnClientClose = &cancelOnClientClose
	}

	return nil
}

// ClusterConfCheck check ClusterConf.
func ClusterConfCheck(conf *ClusterConf) error {
	var err error

	// check BackendConf
	if conf.BackendConf == nil {
		conf.BackendConf = &BackendBasic{}
	}
	err = BackendBasicCheck(conf.BackendConf)
	if err != nil {
		return fmt.Errorf("BackendConf:%s", err.Error())
	}

	// check CheckConf
	if conf.CheckConf == nil {
		conf.CheckConf = &BackendCheck{}
	}
	err = BackendCheckCheck(conf.CheckConf)
	if err != nil {
		return fmt.Errorf("CheckConf:%s", err.Error())
	}

	// check GslbBasic
	if conf.GslbBasic == nil {
		conf.GslbBasic = &GslbBasicConf{}
	}
	err = GslbBasicConfCheck(conf.GslbBasic)
	if err != nil {
		return fmt.Errorf("GslbBasic:%s", err.Error())
	}

	// check ClusterBasic
	if conf.ClusterBasic == nil {
		conf.ClusterBasic = &ClusterBasicConf{}
	}
	err = ClusterBasicConfCheck(conf.ClusterBasic)
	if err != nil {
		return fmt.Errorf("ClusterBasic:%s", err.Error())
	}

	return nil
}

// ClusterToConfCheck check ClusterToConf.
func ClusterToConfCheck(conf ClusterToConf) error {
	for clusterName, clusterConf := range conf {
		err := ClusterConfCheck(&clusterConf)
		if err != nil {
			return fmt.Errorf("conf for %s:%s", clusterName, err.Error())
		}
		conf[clusterName] = clusterConf
	}
	return nil
}

// BfeClusterConfCheck check integrity of config
func BfeClusterConfCheck(conf *BfeClusterConf) error {
	if conf == nil {
		return errors.New("nil BfeClusterConf")
	}
	if conf.Version == nil {
		return errors.New("no Version")
	}

	if conf.Config == nil {
		return errors.New("no Config")
	}

	err := ClusterToConfCheck(*conf.Config)
	if err != nil {
		return fmt.Errorf("BfeClusterConf.Config:%s", err.Error())
	}

	return nil
}

func GetCookieKey(header string) (string, bool) {
	i := strings.Index(header, ":")
	if i < 0 {
		return "", false
	}
	return strings.TrimSpace(header[i+1:]), true
}

func (conf *BfeClusterConf) LoadAndCheck(filename string) (string, error) {
	/* open the file    */
	file, err := os.Open(filename)

	if err != nil {
		return "", err
	}

	/* decode the file  */
<<<<<<< HEAD
=======
	json := jsoniter.ConfigCompatibleWithStandardLibrary
>>>>>>> 0778b727
	decoder := json.NewDecoder(file)
	defer file.Close()

	if err := decoder.Decode(&conf); err != nil {
		return "", err
	}

	/* check conf   */
	if err := BfeClusterConfCheck(conf); err != nil {
		return "", err
	}

	return *(conf.Version), nil
}

// ClusterConfLoad load config of cluster conf from file
func ClusterConfLoad(filename string) (BfeClusterConf, error) {
	var config BfeClusterConf
	if _, err := config.LoadAndCheck(filename); err != nil {
		return config, fmt.Errorf("%s", err)
	}

	return config, nil
}<|MERGE_RESOLUTION|>--- conflicted
+++ resolved
@@ -24,11 +24,7 @@
 )
 
 import (
-<<<<<<< HEAD
 	"github.com/bfenetworks/bfe/bfe_util/json"
-=======
-	jsoniter "github.com/json-iterator/go"
->>>>>>> 0778b727
 )
 
 // RetryLevels
@@ -497,10 +493,6 @@
 	}
 
 	/* decode the file  */
-<<<<<<< HEAD
-=======
-	json := jsoniter.ConfigCompatibleWithStandardLibrary
->>>>>>> 0778b727
 	decoder := json.NewDecoder(file)
 	defer file.Close()
 

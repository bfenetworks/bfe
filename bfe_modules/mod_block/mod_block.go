// Copyright (c) 2019 The BFE Authors.
//
// Licensed under the Apache License, Version 2.0 (the "License");
// you may not use this file except in compliance with the License.
// You may obtain a copy of the License at
//
//     http://www.apache.org/licenses/LICENSE-2.0
//
// Unless required by applicable law or agreed to in writing, software
// distributed under the License is distributed on an "AS IS" BASIS,
// WITHOUT WARRANTIES OR CONDITIONS OF ANY KIND, either express or implied.
// See the License for the specific language governing permissions and
// limitations under the License.

package mod_block

import (
	"errors"
	"fmt"
	"net/url"
)

import (
	"github.com/baidu/go-lib/log"
	"github.com/baidu/go-lib/web-monitor/metrics"
	"github.com/baidu/go-lib/web-monitor/web_monitor"
)

import (
	"github.com/bfenetworks/bfe/bfe_basic"
	"github.com/bfenetworks/bfe/bfe_http"
	"github.com/bfenetworks/bfe/bfe_module"
	"github.com/bfenetworks/bfe/bfe_util/ipdict"
)

const (
	ModBlock     = "mod_block"
	CtxBlockInfo = "mod_block.block_info"
)

var (
	ErrBlock = errors.New("BLOCK")
)

var (
	openDebug = false
)

type ModuleBlockState struct {
	ConnTotal    *metrics.Counter // all connnetion checked
	ConnAccept   *metrics.Counter // connection passed
	ConnRefuse   *metrics.Counter // connection refused
	ReqTotal     *metrics.Counter // all request in
	ReqAccept    *metrics.Counter // request accepted
	ReqRefuse    *metrics.Counter // request refused
	WrongCommand *metrics.Counter // request with condition satisfied, but wrong command
}

type BlockInfo struct {
	BlockRuleName string // block rule name
}

type ModuleBlock struct {
	name    string           // name of module
	state   ModuleBlockState // module state
	metrics metrics.Metrics

	productRulePath string // path of block rule data file
	ipBlocklistPath string // path of ip blocklist data file

	ruleTable *ProductRuleTable // table for product block rules
	ipTable   *ipdict.IPTable   // table for global ip blocklist
}

func NewModuleBlock() *ModuleBlock {
	m := new(ModuleBlock)
	m.name = ModBlock
	m.metrics.Init(&m.state, ModBlock, 0)

	m.ruleTable = NewProductRuleTable()
	m.ipTable = ipdict.NewIPTable()

	return m
}

func (m *ModuleBlock) Name() string {
	return m.name
}

// loadGlobalIPTable loads global ip blocklist.
func (m *ModuleBlock) loadGlobalIPTable(query url.Values) error {
	// get reload file path
	path := query.Get("path")
	if path == "" {
		// use default
		path = m.ipBlocklistPath
	}

	// load data
	items, err := GlobalIPTableLoad(path)
	if err != nil {
		return fmt.Errorf("err in GlobalIPTableLoad(%s):%s", path, err)
	}

	m.ipTable.Update(items)
	return nil
}

// loadProductRuleConf load from config file.
func (m *ModuleBlock) loadProductRuleConf(query url.Values) error {
	// get path
	path := query.Get("path")
	if path == "" {
		// use default
		path = m.productRulePath
	}

	// load file
	conf, err := ProductRuleConfLoad(path)
	if err != nil {
		return fmt.Errorf("err in ProductRuleConfLoad(%s):%s", path, err)
	}

	m.ruleTable.Update(conf)
	return nil
}

// globalBlockHandler is a handler for doing global block.
func (m *ModuleBlock) globalBlockHandler(session *bfe_basic.Session) int {
	if openDebug {
		log.Logger.Debug("%s check connection (remote: %v)",
			m.name, session.RemoteAddr)
	}
	m.state.ConnTotal.Inc(1)

	clientIP := session.RemoteAddr.IP
	if m.ipTable.Search(clientIP) {
		session.SetError(ErrBlock, "connection blocked")
		log.Logger.Debug("%s refuse connection (remote: %v)",
			m.name, session.RemoteAddr)
		m.state.ConnRefuse.Inc(1)
		return bfe_module.BfeHandlerClose
	}

	if openDebug {
		log.Logger.Debug("%s accept connection (remote: %v)",
			m.name, session.RemoteAddr)
	}
	m.state.ConnAccept.Inc(1)
	return bfe_module.BfeHandlerGoOn
}

// productBlockHandler is a handler for doing product block.
func (m *ModuleBlock) productBlockHandler(request *bfe_basic.Request) (
	int, *bfe_http.Response) {
	if openDebug {
		log.Logger.Debug("%s check request", m.name)
	}
	m.state.ReqTotal.Inc(1)

	// check global rules for given request
	rules, ok := m.ruleTable.Search(bfe_basic.GlobalProduct)
	if ok { // rules found
		retVal, isMatch, resp := m.productRulesProcess(request, rules)
		if isMatch {
			return retVal, resp
		}
	}
	// check product rules for given request
	rules, ok = m.ruleTable.Search(request.Route.Product)
	if !ok { // no rules found
		if openDebug {
			log.Logger.Debug("%s product %s not found, just pass",
				m.name, request.Route.Product)
		}
		return bfe_module.BfeHandlerGoOn, nil
	}

<<<<<<< HEAD
	return m.productRulesProcess(request, rules)
=======
	retVal, isMatch, resp := m.productRulesProcess(request, rules)
	if !isMatch {
		m.state.ReqAccept.Inc(1)
	}
	return retVal, resp
>>>>>>> e965eb77
}

func (m *ModuleBlock) productRulesProcess(req *bfe_basic.Request, rules *blockRuleList) (
	int, bool, *bfe_http.Response) {
	for _, rule := range *rules {
		if openDebug {
			log.Logger.Debug("%s process rule: %v", m.name, rule)
		}

		// rule condition is satisfied ?
		if rule.Cond.Match(req) {
			// set block info name
			blockInfo := &BlockInfo{BlockRuleName: rule.Name}
			req.SetContext(CtxBlockInfo, blockInfo)

			switch rule.Action.Cmd {
			case "ALLOW":
				if openDebug {
					log.Logger.Debug("%s accept request", m.name)
				}
				m.state.ReqAccept.Inc(1)
				return bfe_module.BfeHandlerGoOn, true, nil
			case "CLOSE":
				req.ErrCode = ErrBlock
				log.Logger.Debug("%s block connection (rule:%v, remote:%s)",
					m.name, rule, req.RemoteAddr)
				m.state.ReqRefuse.Inc(1)
				return bfe_module.BfeHandlerClose, true, nil
			default:
				if openDebug {
					log.Logger.Debug("%s unknown block command (%s), just pass",
						rule.Action.Cmd)
				}
				m.state.WrongCommand.Inc(1)
			}
		}
	}

	if openDebug {
		log.Logger.Debug("%s accept request", m.name)
	}
	return bfe_module.BfeHandlerGoOn, false, nil
}

func (m *ModuleBlock) getState(params map[string][]string) ([]byte, error) {
	s := m.metrics.GetAll()
	return s.Format(params)
}

func (m *ModuleBlock) getStateDiff(params map[string][]string) ([]byte, error) {
	s := m.metrics.GetDiff()
	return s.Format(params)
}

func (m *ModuleBlock) monitorHandlers() map[string]interface{} {
	handlers := map[string]interface{}{
		m.name:           m.getState,
		m.name + ".diff": m.getStateDiff,
	}
	return handlers
}

func (m *ModuleBlock) reloadHandlers() map[string]interface{} {
	handlers := map[string]interface{}{
		m.name + ".global_ip_table":    m.loadGlobalIPTable,
		m.name + ".product_rule_table": m.loadProductRuleConf,
	}
	return handlers
}

func (m *ModuleBlock) Init(cbs *bfe_module.BfeCallbacks, whs *web_monitor.WebHandlers,
	cr string) error {
	var conf *ConfModBlock
	var err error

	// load module config
	confPath := bfe_module.ModConfPath(cr, m.name)
	if conf, err = ConfLoad(confPath, cr); err != nil {
		return fmt.Errorf("%s: conf load err %s", m.name, err.Error())
	}

	m.productRulePath = conf.Basic.ProductRulePath
	m.ipBlocklistPath = conf.Basic.IPBlocklistPath
	openDebug = conf.Log.OpenDebug

	// load conf data
	if err = m.loadGlobalIPTable(nil); err != nil {
		return fmt.Errorf("%s: loadGlobalIPTable() err %s", m.name, err.Error())
	}
	if err = m.loadProductRuleConf(nil); err != nil {
		return fmt.Errorf("%s: loadProductRuleConf() err %s", m.name, err.Error())
	}

	// register handler
	err = cbs.AddFilter(bfe_module.HandleAccept, m.globalBlockHandler)
	if err != nil {
		return fmt.Errorf("%s.Init(): AddFilter(m.globalBlockHandler): %s", m.name, err.Error())
	}

	err = cbs.AddFilter(bfe_module.HandleFoundProduct, m.productBlockHandler)
	if err != nil {
		return fmt.Errorf("%s.Init(): AddFilter(m.productBlockHandler): %s", m.name, err.Error())
	}

	// register web handler for monitor
	err = web_monitor.RegisterHandlers(whs, web_monitor.WebHandleMonitor, m.monitorHandlers())
	if err != nil {
		return fmt.Errorf("%s.Init():RegisterHandlers(m.monitorHandlers): %s", m.name, err.Error())
	}
	// register web handler for reload
	err = web_monitor.RegisterHandlers(whs, web_monitor.WebHandleReload, m.reloadHandlers())
	if err != nil {
		return fmt.Errorf("%s.Init():RegisterHandlers(m.reloadHandlers): %s", m.name, err.Error())
	}

	return nil
}<|MERGE_RESOLUTION|>--- conflicted
+++ resolved
@@ -176,15 +176,11 @@
 		return bfe_module.BfeHandlerGoOn, nil
 	}
 
-<<<<<<< HEAD
-	return m.productRulesProcess(request, rules)
-=======
 	retVal, isMatch, resp := m.productRulesProcess(request, rules)
 	if !isMatch {
 		m.state.ReqAccept.Inc(1)
 	}
 	return retVal, resp
->>>>>>> e965eb77
 }
 
 func (m *ModuleBlock) productRulesProcess(req *bfe_basic.Request, rules *blockRuleList) (

--- conflicted
+++ resolved
@@ -20,16 +20,14 @@
     - id: go-vet
     - id: go-unit-tests
     - id: go-build
-<<<<<<< HEAD
-- repo: https://github.com/igorshubovych/markdownlint-cli
-  rev: v0.31.1
-  hooks:
-    - id: markdownlint
-    - id: markdownlint-fix
-=======
 
 - repo: git://github.com/Bahjat/pre-commit-golang
   rev: c3086eea8af86847dbdff2e46b85a5fe3c9d9656
   hooks:
     - id: go-static-check
->>>>>>> 8e134e41
+
+- repo: https://github.com/igorshubovych/markdownlint-cli
+  rev: v0.31.1
+  hooks:
+    - id: markdownlint
+    - id: markdownlint-fix
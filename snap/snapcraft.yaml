--- conflicted
+++ resolved
@@ -10,34 +10,16 @@
   base: core18
 
   parts:
-<<<<<<< HEAD
     bfe:
       plugin: go
       go-importpath: github.com/baidu/bfe
       source: https://github.com/baidu/bfe.git
       source-type: git
-=======
-    go:
-      source-tag: go1.13.5
-      plugin: nil
-      
-    test-snap-xiaofei0800:
-      after: [go]
-      plugin: go
-      go-importpath: github.com/baidu/bfe
-      source: .
-      source-type: local
->>>>>>> fb4aa057
       override-build: | 
         make
         cp -r output/* $SNAPCRAFT_PART_INSTALL/
 
   apps:
-<<<<<<< HEAD
     bfe:
       command: bin/bfe -c $SNAP/conf -l $SNAP_DATA/log
-=======
-    test-snap-xiaofei0800:
-      command: bin/bfe
->>>>>>> fb4aa057
       plugs: [network-bind]